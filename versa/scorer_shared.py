#!/usr/bin/env python3

# Copyright 2024 Jiatong Shi
#  Apache 2.0  (http://www.apache.org/licenses/LICENSE-2.0)
import copy
import fnmatch
import logging
import os
from typing import Dict, List

import kaldiio
import librosa
import numpy as np
import soundfile as sf
import yaml
from tqdm import tqdm


def find_files(
    root_dir: str, query: List[str] = ["*.flac", "*.wav"], include_root_dir: bool = True
) -> Dict[str, str]:
    """Find files recursively.

    Args:
        root_dir (str): Root root_dir to find.
        query (List[str]): Query to find.
        include_root_dir (bool): If False, root_dir name is not included.

    Returns:
        Dict[str]: List of found filenames.

    """
    files = {}
    for root, _, filenames in os.walk(root_dir, followlinks=True):
        for q in query:
            for filename in fnmatch.filter(filenames, q):
                value = os.path.join(root, filename)
                if not include_root_dir:
                    value = value.replace(root_dir + "/", "")
                files[filename] = value
    return files


def audio_loader_setup(audio, io):
    # get ready compute embeddings
    if io == "kaldi":
        audio_files = kaldiio.load_scp(audio)
    elif io == "dir":
        audio_files = find_files(audio)
    elif io == "soundfile":
        audio_files = {}
        with open(audio) as f:
            for line in f.readlines():
                key, value = line.strip().split(maxsplit=1)
                if value.endswith("|"):
                    raise ValueError(
                        "Not supported wav.scp format. Set IO interface to kaldi"
                    )
                audio_files[key] = value
    return audio_files


def check_all_same(array):
    return np.all(array == array[0])


def wav_normalize(wave_array):
    if wave_array.ndim > 1:
        wave_array = wave_array[:, 0]
        logging.warning(
            "detect multi-channel data for mcd-f0 caluclation, use first channel"
        )
    if wave_array.dtype != np.int16:
        return np.ascontiguousarray(copy.deepcopy(wave_array.astype(np.float64)))
    # Convert the integer samples to floating-point numbers
    data_float = wave_array.astype(np.float64)

    # Normalize the floating-point numbers to the range [-1.0, 1.0]
    max_int16 = np.iinfo(np.int16).max
    normalized_data = data_float / max_int16
    return np.ascontiguousarray(copy.deepcopy(normalized_data))


def check_minimum_length(length, key_info):
    if "stoi" in key_info:
        # NOTE(jiatong): explicitly 0.256s as in https://github.com/mpariente/pystoi/pull/24
        if length < 0.3:
            return False
    if "pesq" in key_info:
        # NOTE(jiatong): check https://github.com/ludlows/PESQ/blob/master/pesq/cypesq.pyx#L37-L46
        if length < 0.25:
            return False
    if "visqol" in key_info:
        # NOTE(jiatong): check https://github.com/google/visqol/blob/master/src/image_patch_creator.cc#L50-L72
        if length < 1.0:
            return False
    if "sheet" in key_info:
        # NOTE(jiatong): check https://github.com/unilight/sheet/blob/main/hubconf.py#L13-L15
        if length < 0.065:
            return False
    return True


def load_score_modules(score_config, use_gt=True, use_gt_text=False, use_gpu=False):
    score_modules = {}
    for config in score_config:
        print(config, flush=True)
        if config["name"] == "mcd_f0":
            logging.info("Loading MCD & F0 evaluation...")
            from versa import mcd_f0

            score_modules["mcd_f0"] = {
                "module": mcd_f0,
                "args": {
                    "f0min": config.get("f0min", 0),
                    "f0max": config.get("f0max", 24000),
                    "mcep_shift": config.get("mcep_shift", 5),
                    "mcep_fftl": config.get("mcep_fftl", 1024),
                    "mcep_dim": config.get("mcep_dim", 39),
                    "mcep_alpha": config.get("mcep_alpha", 0.466),
                    "seq_mismatch_tolerance": config.get("seq_mismatch_tolerance", 0.1),
                    "power_threshold": config.get("power_threshold", -20),
                    "dtw": config.get("dtw", False),
                },
            }
            logging.info("Initiate MCD & F0 evaluation successfully.")

        elif config["name"] == "signal_metric":
            if not use_gt:
                logging.warning(
                    "Cannot use signal metric because no gt audio is provided"
                )
                continue

            logging.info("Loading signal metric evaluation...")
            from versa import signal_metric

            score_modules["signal_metric"] = {"module": signal_metric}
            logging.info("Initiate signal metric evaluation successfully.")

        elif config["name"] == "warpq":
            if not use_gt:
                logging.warning("Cannot use warpq because no gt audio is provided")
                continue

            logging.info("Loading WARPQ metric evaluation...")
            from versa.sequence_metrics.warpq import warpq, warpq_setup

            score_modules["warpq"] = {"model": warpq_setup(), "module": warpq}
            logging.info("Initiate WARP-Q metric...")

        elif config["name"] == "discrete_speech":
            if not use_gt:
                logging.warning(
                    "Cannot use discrete speech metric because no gt audio is provided"
                )
                continue

            logging.info("Loading discrete speech evaluation...")
            from versa import discrete_speech_metric, discrete_speech_setup

            score_modules["discrete_speech"] = {
                "module": discrete_speech_metric,
                "args": {
                    "discrete_speech_predictors": discrete_speech_setup(use_gpu=use_gpu)
                },
            }
            logging.info("Initiate discrete speech evaluation successfully.")

        elif config["name"] == "pseudo_mos":
            logging.info("Loading pseudo MOS evaluation...")
            from versa import pseudo_mos_metric, pseudo_mos_setup

            predictor_dict, predictor_fs = pseudo_mos_setup(
                use_gpu=use_gpu,
                predictor_types=config.get("predictor_types", ["utmos"]),
                predictor_args=config.get("predictor_args", {}),
            )
            score_modules["pseudo_mos"] = {
                "module": pseudo_mos_metric,
                "args": {
                    "predictor_dict": predictor_dict,
                    "predictor_fs": predictor_fs,
                    "use_gpu": use_gpu,
                },
            }
            logging.info("Initiate pseudo MOS evaluation successfully.")

        elif config["name"] == "pesq":
            if not use_gt:
                logging.warning(
                    "Cannot use pesq metric because no gt audio is provided"
                )
                continue

            logging.info("Loadding pesq evaluation...")
            from versa import pesq_metric

            score_modules["pesq"] = {"module": pesq_metric}
            logging.info("Initiate pesq evaluation successfully.")

        elif config["name"] == "stoi":
            if not use_gt:
                logging.warning(
                    "Cannot use stoi metric because no gt audio is provided"
                )
                continue

            logging.info("Loading stoi evaluation...")
            from versa import stoi_metric

            score_modules["stoi"] = {"module": stoi_metric}
            logging.info("Initiate stoi evaluation successfully.")

        elif config["name"] == "visqol":
            if not use_gt:
                logging.warning(
                    "Cannot use visqol metric because no gt audio is provided"
                )
                continue

            logging.info("Loading visqol evaluation...")
            try:
                from versa import visqol_metric, visqol_setup
            except ImportError:
                logging.warning(
                    "VISQOL not installed, please check `tools` for installation guideline"
                )
                continue

            api, fs = visqol_setup(model=config.get("model", "default"))
            score_modules["visqol"] = {
                "module": visqol_metric,
                "args": {"api": api, "api_fs": fs},
            }
            logging.info("Initiate visqol evaluation successfully.")

        elif config["name"] == "speaker":
            if not use_gt:
                logging.warning(
                    "Cannot use speaker metric because no gt audio is provided"
                )
                continue

            logging.info("Loading speaker evaluation...")
            from versa import speaker_metric, speaker_model_setup

            spk_model = speaker_model_setup(
                model_tag=config.get("model_tag", "default"),
                model_path=config.get("model_path", None),
                model_config=config.get("model_config", None),
                use_gpu=use_gpu,
            )
            score_modules["speaker"] = {
                "module": speaker_metric,
                "args": {"model": spk_model},
            }
            logging.info("Initiate speaker evaluation successfully.")

        elif config["name"] == "sheet_ssqa":

            logging.info("Loading Sheet SSQA models for evaluation...")
            from versa import sheet_ssqa, sheet_ssqa_setup

            sheet_model = sheet_ssqa_setup(
                model_tag=config.get("model_tag", "default"),
                model_path=config.get("model_path", None),
                model_config=config.get("model_config", None),
                use_gpu=use_gpu,
            )
            score_modules["sheet_ssqa"] = {
                "module": sheet_ssqa,
                "args": {"model": sheet_model, "use_gpu": use_gpu},
            }
            logging.info("Initiate Sheet SSQA evaluation successfully.")

        elif config["name"] == "squim_ref":
            if not use_gt:
                logging.warning("Cannot use squim_ref because no gt audio is provided")
                continue

            logging.info("Loadding squim metrics with reference")
            from versa import squim_metric

            score_modules["squim_ref"] = {
                "module": squim_metric,
            }
            logging.info("Initiate torch squim (with reference) successfully")

        elif config["name"] == "squim_no_ref":

            logging.info("Loadding squim metrics with reference")
            from versa import squim_metric_no_ref

            score_modules["squim_no_ref"] = {
                "module": squim_metric_no_ref,
            }
            logging.info("Initiate torch squim (without reference) successfully")

        elif config["name"] == "espnet_wer":
            if not use_gt_text:
                logging.warning("Cannot use espnet_wer because no gt text is provided")
                continue
                # TODO(jiatong): add case for ground truth speech
                # (predict text for gt speech as well)

            logging.info("Loadding espnet_wer metric with reference text")
            from versa import espnet_levenshtein_metric, espnet_wer_setup

            score_modules["espnet_wer"] = {
                "module": espnet_levenshtein_metric,
                "args": espnet_wer_setup(
                    model_tag=config.get("model_tag", "default"),
                    beam_size=config.get("beam_size", 1),
                    text_cleaner=config.get("text_cleaner", "whisper_basic"),
                    use_gpu=use_gpu,
                ),
            }
            logging.info("Initiate ESPnet WER calculation successfully")

        elif config["name"] == "owsm_wer":
            if not use_gt_text:
                logging.warning("Cannot use owsm_wer because no gt text is provided")
                continue
                # TODO(jiatong): add case for ground truth speech
                # (predict text for gt speech as well)

            logging.info("Loadding owsm_wer metric with reference text")
            from versa import owsm_levenshtein_metric, owsm_wer_setup

            score_modules["owsm_wer"] = {
                "module": owsm_levenshtein_metric,
                "args": owsm_wer_setup(
                    model_tag=config.get("model_tag", "default"),
                    beam_size=config.get("beam_size", 1),
                    text_cleaner=config.get("text_cleaner", "whisper_basic"),
                    use_gpu=use_gpu,
                ),
            }
            logging.info("Initiate ESPnet-OWSM WER calculation successfully")

        elif config["name"] == "whisper_wer":
            if not use_gt_text:
                logging.warning("Cannot use whisper_wer because no gt text is provided")
                continue
                # TODO(jiatong): add case for ground truth speech
                # (predict text for gt speech as well)

            logging.info("Loadding whisper_wer metric with reference text")
            from versa import whisper_levenshtein_metric, whisper_wer_setup

            score_modules["whisper_wer"] = {
                "module": whisper_levenshtein_metric,
                "args": whisper_wer_setup(
                    model_tag=config.get("model_tag", "default"),
                    beam_size=config.get("beam_size", 1),
                    text_cleaner=config.get("text_cleaner", "whisper_basic"),
                    use_gpu=use_gpu,
                ),
            }
            logging.info("Initiate Whisper WER calculation successfully")

        elif config["name"] == "scoreq_ref":
            if not use_gt:
                logging.warning("Cannot use scoreq_ref because no gt audio is provided")
                continue

            logging.info("Loadding scoreq metrics with reference")
            from versa import scoreq_ref, scoreq_ref_setup

            model = scoreq_ref_setup(
                data_domain=config.get("data_domain", "synthetic"),
                cache_dir=config.get("model_cache", "./scoreq_pt-models"),
                use_gpu=use_gpu,
            )

            score_modules["scoreq_ref"] = {
                "module": scoreq_ref,
                "model": model,
            }
            logging.info("Initiate scoreq (with reference) successfully")

        elif config["name"] == "scoreq_nr":
            logging.info("Loadding scoreq metrics without reference")
            from versa import scoreq_nr, scoreq_nr_setup

            model = scoreq_nr_setup(
                data_domain=config.get("data_domain", "synthetic"),
                cache_dir=config.get("model_cache", "./scoreq_pt-models"),
                use_gpu=use_gpu,
            )

            score_modules["scoreq_nr"] = {
                "module": scoreq_nr,
                "model": model,
            }
            logging.info("Initiate scoreq (with reference) successfully")

        elif config["name"] == "nomad":
            logging.info("Loadding nomad metrics with reference")
            from versa import nomad, nomad_setup

            model = nomad_setup(
                cache_dir=config.get("model_cache", "./scoreq_pt-models"),
                use_gpu=use_gpu,
            )

            score_modules["nomad"] = {
                "module": nomad,
                "model": model,
            }
            logging.info("Initiate nomad successfully")

        elif config["name"] == "emo2vec_similarity":
            if not use_gt:
                logging.warning(
                    "Cannot use emo2vec_similarity metric because no gt audio is provided"
                )
                continue

            logging.info("Loadding emo2vec metrics with reference")
            from versa import emo2vec_setup, emo_sim

            model = emo2vec_setup(
                model_tag=config.get("model_tag", "default"),
                model_path=config.get("model_path", None),
                use_gpu=use_gpu,
            )

            score_modules["emotion"] = {
                "module": emo_sim,
                "model": model,
            }
            logging.info("Initiate emo2vec successfully")

        elif config["name"] == "se_snr":
            logging.info("Loadding se_snr metrics with reference")
            from versa import se_snr, se_snr_setup

            model = se_snr_setup(
                model_tag=config.get("model_tag", "default"),
                model_path=config.get("model_path", None),
                use_gpu=use_gpu,
            )

            score_modules["se_snr"] = {
                "module": se_snr,
                "model": model,
            }
            logging.info("Initiate se_snr successfully")

        elif config["name"] == "pam":

            logging.info("Loading pam metric without reference...")
            from versa.utterance_metrics.pam import pam_metric, pam_model_setup

            pam_model = pam_model_setup(model_config=config, use_gpu=use_gpu)
            score_modules["pam"] = {
                "module": pam_metric,
                "args": {"model": pam_model},
            }
            logging.info("Initiate pam metric successfully.")
        elif config["name"] == "vad":
            logging.info("Loading vad metric without reference...")
            from versa.utterance_metrics.vad import vad_metric, vad_model_setup
            vad_model = vad_model_setup(
                threshold=config.get("threshold", 0.5),
                min_speech_duration_ms=config.get("min_speech_duration_ms", 250),
                max_speech_duration_s=config.get("max_speech_duration_s", float('inf')),
                min_silence_duration_ms=config.get("min_silence_duration_ms", 100),
                speech_pad_ms=config.get("speech_pad_ms", 30),
            )
            score_modules["vad"] = {
                "module": vad_metric,
                "args": vad_model,
            }
            logging.info("Initiate vad metric successfully.")

        elif config["name"] == "pysepm":
            if not use_gt:
                logging.warning("Cannot use pysepm because no gt audio is provided")
                continue

            logging.info("Loadding pysepm metrics with reference")
            from versa import pysepm_metric

            score_modules["pysepm"] = {
                "module": pysepm_metric,
                "args": {
                    "frame_len": config.get("frame_len", 0.03),
                    "overlap": config.get("overlap", 0.75),
                },
            }
            logging.info("Initiate pysepm successfully")

        elif config["name"] == "srmr":
            logging.info("Loadding srmr metrics with reference")
            from versa import srmr_metric

            score_modules["srmr"] = {
                "module": srmr_metric,
                "args": {
                    "n_cochlear_filters": config.get("n_cochlear_filters", 23),
                    "low_freq": config.get("low_freq", 125),
                    "min_cf": config.get("min_cf", 128),
                    "max_cf": config.get("max_cf", 128),
                    "fast": config.get("fast", True),
                    "norm": config.get("norm", False),
                },
            }
            logging.info("Initiate srmr successfully")

    return score_modules


def use_score_modules(score_modules, gen_wav, gt_wav, gen_sr, text=None):
    utt_score = {}
    for key in score_modules.keys():
        if key == "mcd_f0":
            score = score_modules[key]["module"](
                gen_wav, gt_wav, gen_sr, **score_modules[key]["args"]
            )
        elif key == "signal_metric":
            score = score_modules[key]["module"](gen_wav, gt_wav)
        elif key == "warpq":
            score = score_modules[key]["module"](
                score_modules[key]["model"], gen_wav, gt_wav, gen_sr
            )
        elif key == "discrete_speech":
            score = score_modules[key]["module"](
                score_modules[key]["args"]["discrete_speech_predictors"],
                gen_wav,
                gt_wav,
                gen_sr,
            )
        elif key == "pseudo_mos":
            score = score_modules[key]["module"](
                gen_wav, gen_sr, **score_modules[key]["args"]
            )
        elif key == "pesq":
            score = score_modules[key]["module"](gen_wav, gt_wav, gen_sr)
        elif key == "stoi":
            score = score_modules[key]["module"](gen_wav, gt_wav, gen_sr)
        elif key == "visqol":
            score = score_modules[key]["module"](
                score_modules[key]["args"]["api"],
                score_modules[key]["args"]["api_fs"],
                gen_wav,
                gt_wav,
                gen_sr,
            )
        elif key == "speaker":
            score = score_modules[key]["module"](
                score_modules[key]["args"]["model"], gen_wav, gt_wav, gen_sr
            )
        elif key == "sheet_ssqa":
            score = score_modules[key]["module"](
                score_modules[key]["args"]["model"],
                gen_wav,
                gen_sr,
                use_gpu=score_modules[key]["args"]["use_gpu"],
            )
        elif key == "squim_ref":
            score = score_modules[key]["module"](gen_wav, gt_wav, gen_sr)
        elif key == "squim_no_ref":
            score = score_modules[key]["module"](gen_wav, gen_sr)
        elif key == "nomad":
            score = score_modules[key]["module"](
                score_modules[key]["model"], gen_wav, gt_wav, gen_sr
            )
        elif key == "espnet_wer" or key == "owsm_wer" or key == "whisper_wer":
            score = score_modules[key]["module"](
                score_modules[key]["args"],
                gen_wav,
                text,
                gen_sr,
            )
        elif key == "scoreq_ref":
            score = score_modules[key]["module"](
                score_modules[key]["model"], gen_wav, gt_wav, gen_sr
            )
        elif key == "scoreq_nr":
            score = score_modules[key]["module"](
                score_modules[key]["model"], gen_wav, gen_sr
            )
        elif key == "emotion":
            score = score_modules[key]["module"](
                score_modules[key]["model"], gen_wav, gt_wav, gen_sr
            )
        elif key == "se_snr":
            score = score_modules[key]["module"](
                score_modules[key]["model"], gen_wav, gen_sr
            )
        elif key == "pam":
            score = score_modules[key]["module"](
                score_modules[key]["args"]["model"], gen_wav, fs=gen_sr
            )
<<<<<<< HEAD
        elif key == "vad":
            score = score_modules[key]["module"](
                score_modules[key]["args"],
                gen_wav,
                gen_sr,
            )
=======
        elif key == "pysepm":
            score = score_modules[key]["module"](gen_wav, gt_wav, fs=gen_sr)

        elif key == "srmr":
            score = score_modules[key]["module"](gen_wav, fs=gen_sr)

>>>>>>> 68ee7323
        else:
            raise NotImplementedError(f"Not supported {key}")

        logging.info(f"Score for {key} is {score}")
        utt_score.update(score)
    return utt_score


def list_scoring(
    gen_files,
    score_modules,
    gt_files=None,
    text_info=None,
    output_file=None,
    io="kaldi",
):
    if output_file is not None:
        f = open(output_file, "w", encoding="utf-8")

    score_info = []
    for key in tqdm(gen_files.keys()):
        if io == "kaldi":
            gen_sr, gen_wav = gen_files[key]
        elif io == "soundfile" or io == "dir":
            gen_wav, gen_sr = sf.read(gen_files[key])
        else:
            raise NotImplementedError("Not supported io type: {}".format(io))
        gen_wav = wav_normalize(gen_wav)
        if not check_minimum_length(gen_wav.shape[0] / gen_sr, score_modules.keys()):
            logging.warning(
                "audio {} (generated, length {}) is too short to be evaluated with some metric metrics, skipping".format(
                    key, gen_wav.shape[0] / gen_sr
                )
            )
            continue

        if gt_files is not None:
            assert (
                key in gt_files.keys()
            ), "key {} not found in ground truth files".format(key)
        if gt_files is not None:
            if io == "kaldi":
                gt_sr, gt_wav = gt_files[key]
            else:
                gt_wav, gt_sr = sf.read(gt_files[key])
            gt_wav = wav_normalize(gt_wav)
            if check_all_same(gt_wav):
                logging.warning(
                    "skip audio with gt {}, as the gt audio has all the same value.".format(
                        key
                    )
                )
                continue
            if not check_minimum_length(gt_wav.shape[0] / gt_sr, score_modules.keys()):
                logging.warning(
                    "audio {} (ground truth, length {}) is too short to be evaluated with many metrics, skipping".format(
                        key, gt_wav.shape[0] / gt_sr
                    )
                )
                continue
        else:
            gt_wav = None
            gt_sr = None

        if text_info is not None:
            assert (
                key in text_info.keys()
            ), "key {} not found in ground truth transcription".format(key)
            text = text_info[key]
        else:
            text = None

        if gt_sr is not None and gen_sr > gt_sr:
            logging.warning(
                "Resampling the generated audio to match the ground truth audio"
            )
            gen_wav = librosa.resample(gen_wav, orig_sr=gen_sr, target_sr=gt_sr)
        elif gt_sr is not None and gen_sr < gt_sr:
            logging.warning(
                "Resampling the ground truth audio to match the generated audio"
            )
            gt_wav = librosa.resample(gt_wav, orig_sr=gt_sr, target_sr=gen_sr)

        utt_score = {"key": key}

        utt_score.update(
            use_score_modules(score_modules, gen_wav, gt_wav, gen_sr, text=text)
        )
        del gen_wav
        del gt_wav

        if output_file is not None:
            f.write(f"{utt_score}\n")
        score_info.append(utt_score)
    logging.info("Scoring completed and save score at {}".format(output_file))
    return score_info


def load_summary(score_info):
    summary = {}
    for key in score_info[0].keys():
        if "ref_text" in key or "hyp_text" in key or "vad" in key or key == "key":
            # NOTE(jiatong): skip text cases
            continue
        summary[key] = sum([score[key] for score in score_info])
        if "_wer" not in key and "_cer" not in key:
            # Average for non-WER/CER metrics
            summary[key] /= len(score_info)
    return summary


def load_corpus_modules(
    score_config, cache_forlder=".cache", use_gpu=False, io="kaldi"
):
    score_modules = {}
    for config in score_config:
        if config["name"] == "fad":
            logging.info("Loading FAD evaluation with specific models...")
            from versa import fad_scoring, fad_setup

            fad_info = fad_setup(
                fad_embedding=config.get("model", "default"),
                baseline=config.get("baseline_audio", "default"),
                cache_dir=config.get("cache_dir"),
                use_inf=config.get("use_inf", False),
                io=io,
            )

            fad_key = "fad_{}".format(config.get("model", "default"))

            score_modules[fad_key] = {
                "module": fad_scoring,
                "args": fad_info,
            }
            logging.info(
                "Initiate {} calculation evaluation successfully.".format(fad_key)
            )

    return score_modules


def corpus_scoring(
    gen_files,
    score_modules,
    base_files=None,
    text_info=None,
    output_file=None,
    io="kaldi",
):
    pass
<|MERGE_RESOLUTION|>--- conflicted
+++ resolved
@@ -1,762 +1,758 @@
-#!/usr/bin/env python3
-
-# Copyright 2024 Jiatong Shi
-#  Apache 2.0  (http://www.apache.org/licenses/LICENSE-2.0)
-import copy
-import fnmatch
-import logging
-import os
-from typing import Dict, List
-
-import kaldiio
-import librosa
-import numpy as np
-import soundfile as sf
-import yaml
-from tqdm import tqdm
-
-
-def find_files(
-    root_dir: str, query: List[str] = ["*.flac", "*.wav"], include_root_dir: bool = True
-) -> Dict[str, str]:
-    """Find files recursively.
-
-    Args:
-        root_dir (str): Root root_dir to find.
-        query (List[str]): Query to find.
-        include_root_dir (bool): If False, root_dir name is not included.
-
-    Returns:
-        Dict[str]: List of found filenames.
-
-    """
-    files = {}
-    for root, _, filenames in os.walk(root_dir, followlinks=True):
-        for q in query:
-            for filename in fnmatch.filter(filenames, q):
-                value = os.path.join(root, filename)
-                if not include_root_dir:
-                    value = value.replace(root_dir + "/", "")
-                files[filename] = value
-    return files
-
-
-def audio_loader_setup(audio, io):
-    # get ready compute embeddings
-    if io == "kaldi":
-        audio_files = kaldiio.load_scp(audio)
-    elif io == "dir":
-        audio_files = find_files(audio)
-    elif io == "soundfile":
-        audio_files = {}
-        with open(audio) as f:
-            for line in f.readlines():
-                key, value = line.strip().split(maxsplit=1)
-                if value.endswith("|"):
-                    raise ValueError(
-                        "Not supported wav.scp format. Set IO interface to kaldi"
-                    )
-                audio_files[key] = value
-    return audio_files
-
-
-def check_all_same(array):
-    return np.all(array == array[0])
-
-
-def wav_normalize(wave_array):
-    if wave_array.ndim > 1:
-        wave_array = wave_array[:, 0]
-        logging.warning(
-            "detect multi-channel data for mcd-f0 caluclation, use first channel"
-        )
-    if wave_array.dtype != np.int16:
-        return np.ascontiguousarray(copy.deepcopy(wave_array.astype(np.float64)))
-    # Convert the integer samples to floating-point numbers
-    data_float = wave_array.astype(np.float64)
-
-    # Normalize the floating-point numbers to the range [-1.0, 1.0]
-    max_int16 = np.iinfo(np.int16).max
-    normalized_data = data_float / max_int16
-    return np.ascontiguousarray(copy.deepcopy(normalized_data))
-
-
-def check_minimum_length(length, key_info):
-    if "stoi" in key_info:
-        # NOTE(jiatong): explicitly 0.256s as in https://github.com/mpariente/pystoi/pull/24
-        if length < 0.3:
-            return False
-    if "pesq" in key_info:
-        # NOTE(jiatong): check https://github.com/ludlows/PESQ/blob/master/pesq/cypesq.pyx#L37-L46
-        if length < 0.25:
-            return False
-    if "visqol" in key_info:
-        # NOTE(jiatong): check https://github.com/google/visqol/blob/master/src/image_patch_creator.cc#L50-L72
-        if length < 1.0:
-            return False
-    if "sheet" in key_info:
-        # NOTE(jiatong): check https://github.com/unilight/sheet/blob/main/hubconf.py#L13-L15
-        if length < 0.065:
-            return False
-    return True
-
-
-def load_score_modules(score_config, use_gt=True, use_gt_text=False, use_gpu=False):
-    score_modules = {}
-    for config in score_config:
-        print(config, flush=True)
-        if config["name"] == "mcd_f0":
-            logging.info("Loading MCD & F0 evaluation...")
-            from versa import mcd_f0
-
-            score_modules["mcd_f0"] = {
-                "module": mcd_f0,
-                "args": {
-                    "f0min": config.get("f0min", 0),
-                    "f0max": config.get("f0max", 24000),
-                    "mcep_shift": config.get("mcep_shift", 5),
-                    "mcep_fftl": config.get("mcep_fftl", 1024),
-                    "mcep_dim": config.get("mcep_dim", 39),
-                    "mcep_alpha": config.get("mcep_alpha", 0.466),
-                    "seq_mismatch_tolerance": config.get("seq_mismatch_tolerance", 0.1),
-                    "power_threshold": config.get("power_threshold", -20),
-                    "dtw": config.get("dtw", False),
-                },
-            }
-            logging.info("Initiate MCD & F0 evaluation successfully.")
-
-        elif config["name"] == "signal_metric":
-            if not use_gt:
-                logging.warning(
-                    "Cannot use signal metric because no gt audio is provided"
-                )
-                continue
-
-            logging.info("Loading signal metric evaluation...")
-            from versa import signal_metric
-
-            score_modules["signal_metric"] = {"module": signal_metric}
-            logging.info("Initiate signal metric evaluation successfully.")
-
-        elif config["name"] == "warpq":
-            if not use_gt:
-                logging.warning("Cannot use warpq because no gt audio is provided")
-                continue
-
-            logging.info("Loading WARPQ metric evaluation...")
-            from versa.sequence_metrics.warpq import warpq, warpq_setup
-
-            score_modules["warpq"] = {"model": warpq_setup(), "module": warpq}
-            logging.info("Initiate WARP-Q metric...")
-
-        elif config["name"] == "discrete_speech":
-            if not use_gt:
-                logging.warning(
-                    "Cannot use discrete speech metric because no gt audio is provided"
-                )
-                continue
-
-            logging.info("Loading discrete speech evaluation...")
-            from versa import discrete_speech_metric, discrete_speech_setup
-
-            score_modules["discrete_speech"] = {
-                "module": discrete_speech_metric,
-                "args": {
-                    "discrete_speech_predictors": discrete_speech_setup(use_gpu=use_gpu)
-                },
-            }
-            logging.info("Initiate discrete speech evaluation successfully.")
-
-        elif config["name"] == "pseudo_mos":
-            logging.info("Loading pseudo MOS evaluation...")
-            from versa import pseudo_mos_metric, pseudo_mos_setup
-
-            predictor_dict, predictor_fs = pseudo_mos_setup(
-                use_gpu=use_gpu,
-                predictor_types=config.get("predictor_types", ["utmos"]),
-                predictor_args=config.get("predictor_args", {}),
-            )
-            score_modules["pseudo_mos"] = {
-                "module": pseudo_mos_metric,
-                "args": {
-                    "predictor_dict": predictor_dict,
-                    "predictor_fs": predictor_fs,
-                    "use_gpu": use_gpu,
-                },
-            }
-            logging.info("Initiate pseudo MOS evaluation successfully.")
-
-        elif config["name"] == "pesq":
-            if not use_gt:
-                logging.warning(
-                    "Cannot use pesq metric because no gt audio is provided"
-                )
-                continue
-
-            logging.info("Loadding pesq evaluation...")
-            from versa import pesq_metric
-
-            score_modules["pesq"] = {"module": pesq_metric}
-            logging.info("Initiate pesq evaluation successfully.")
-
-        elif config["name"] == "stoi":
-            if not use_gt:
-                logging.warning(
-                    "Cannot use stoi metric because no gt audio is provided"
-                )
-                continue
-
-            logging.info("Loading stoi evaluation...")
-            from versa import stoi_metric
-
-            score_modules["stoi"] = {"module": stoi_metric}
-            logging.info("Initiate stoi evaluation successfully.")
-
-        elif config["name"] == "visqol":
-            if not use_gt:
-                logging.warning(
-                    "Cannot use visqol metric because no gt audio is provided"
-                )
-                continue
-
-            logging.info("Loading visqol evaluation...")
-            try:
-                from versa import visqol_metric, visqol_setup
-            except ImportError:
-                logging.warning(
-                    "VISQOL not installed, please check `tools` for installation guideline"
-                )
-                continue
-
-            api, fs = visqol_setup(model=config.get("model", "default"))
-            score_modules["visqol"] = {
-                "module": visqol_metric,
-                "args": {"api": api, "api_fs": fs},
-            }
-            logging.info("Initiate visqol evaluation successfully.")
-
-        elif config["name"] == "speaker":
-            if not use_gt:
-                logging.warning(
-                    "Cannot use speaker metric because no gt audio is provided"
-                )
-                continue
-
-            logging.info("Loading speaker evaluation...")
-            from versa import speaker_metric, speaker_model_setup
-
-            spk_model = speaker_model_setup(
-                model_tag=config.get("model_tag", "default"),
-                model_path=config.get("model_path", None),
-                model_config=config.get("model_config", None),
-                use_gpu=use_gpu,
-            )
-            score_modules["speaker"] = {
-                "module": speaker_metric,
-                "args": {"model": spk_model},
-            }
-            logging.info("Initiate speaker evaluation successfully.")
-
-        elif config["name"] == "sheet_ssqa":
-
-            logging.info("Loading Sheet SSQA models for evaluation...")
-            from versa import sheet_ssqa, sheet_ssqa_setup
-
-            sheet_model = sheet_ssqa_setup(
-                model_tag=config.get("model_tag", "default"),
-                model_path=config.get("model_path", None),
-                model_config=config.get("model_config", None),
-                use_gpu=use_gpu,
-            )
-            score_modules["sheet_ssqa"] = {
-                "module": sheet_ssqa,
-                "args": {"model": sheet_model, "use_gpu": use_gpu},
-            }
-            logging.info("Initiate Sheet SSQA evaluation successfully.")
-
-        elif config["name"] == "squim_ref":
-            if not use_gt:
-                logging.warning("Cannot use squim_ref because no gt audio is provided")
-                continue
-
-            logging.info("Loadding squim metrics with reference")
-            from versa import squim_metric
-
-            score_modules["squim_ref"] = {
-                "module": squim_metric,
-            }
-            logging.info("Initiate torch squim (with reference) successfully")
-
-        elif config["name"] == "squim_no_ref":
-
-            logging.info("Loadding squim metrics with reference")
-            from versa import squim_metric_no_ref
-
-            score_modules["squim_no_ref"] = {
-                "module": squim_metric_no_ref,
-            }
-            logging.info("Initiate torch squim (without reference) successfully")
-
-        elif config["name"] == "espnet_wer":
-            if not use_gt_text:
-                logging.warning("Cannot use espnet_wer because no gt text is provided")
-                continue
-                # TODO(jiatong): add case for ground truth speech
-                # (predict text for gt speech as well)
-
-            logging.info("Loadding espnet_wer metric with reference text")
-            from versa import espnet_levenshtein_metric, espnet_wer_setup
-
-            score_modules["espnet_wer"] = {
-                "module": espnet_levenshtein_metric,
-                "args": espnet_wer_setup(
-                    model_tag=config.get("model_tag", "default"),
-                    beam_size=config.get("beam_size", 1),
-                    text_cleaner=config.get("text_cleaner", "whisper_basic"),
-                    use_gpu=use_gpu,
-                ),
-            }
-            logging.info("Initiate ESPnet WER calculation successfully")
-
-        elif config["name"] == "owsm_wer":
-            if not use_gt_text:
-                logging.warning("Cannot use owsm_wer because no gt text is provided")
-                continue
-                # TODO(jiatong): add case for ground truth speech
-                # (predict text for gt speech as well)
-
-            logging.info("Loadding owsm_wer metric with reference text")
-            from versa import owsm_levenshtein_metric, owsm_wer_setup
-
-            score_modules["owsm_wer"] = {
-                "module": owsm_levenshtein_metric,
-                "args": owsm_wer_setup(
-                    model_tag=config.get("model_tag", "default"),
-                    beam_size=config.get("beam_size", 1),
-                    text_cleaner=config.get("text_cleaner", "whisper_basic"),
-                    use_gpu=use_gpu,
-                ),
-            }
-            logging.info("Initiate ESPnet-OWSM WER calculation successfully")
-
-        elif config["name"] == "whisper_wer":
-            if not use_gt_text:
-                logging.warning("Cannot use whisper_wer because no gt text is provided")
-                continue
-                # TODO(jiatong): add case for ground truth speech
-                # (predict text for gt speech as well)
-
-            logging.info("Loadding whisper_wer metric with reference text")
-            from versa import whisper_levenshtein_metric, whisper_wer_setup
-
-            score_modules["whisper_wer"] = {
-                "module": whisper_levenshtein_metric,
-                "args": whisper_wer_setup(
-                    model_tag=config.get("model_tag", "default"),
-                    beam_size=config.get("beam_size", 1),
-                    text_cleaner=config.get("text_cleaner", "whisper_basic"),
-                    use_gpu=use_gpu,
-                ),
-            }
-            logging.info("Initiate Whisper WER calculation successfully")
-
-        elif config["name"] == "scoreq_ref":
-            if not use_gt:
-                logging.warning("Cannot use scoreq_ref because no gt audio is provided")
-                continue
-
-            logging.info("Loadding scoreq metrics with reference")
-            from versa import scoreq_ref, scoreq_ref_setup
-
-            model = scoreq_ref_setup(
-                data_domain=config.get("data_domain", "synthetic"),
-                cache_dir=config.get("model_cache", "./scoreq_pt-models"),
-                use_gpu=use_gpu,
-            )
-
-            score_modules["scoreq_ref"] = {
-                "module": scoreq_ref,
-                "model": model,
-            }
-            logging.info("Initiate scoreq (with reference) successfully")
-
-        elif config["name"] == "scoreq_nr":
-            logging.info("Loadding scoreq metrics without reference")
-            from versa import scoreq_nr, scoreq_nr_setup
-
-            model = scoreq_nr_setup(
-                data_domain=config.get("data_domain", "synthetic"),
-                cache_dir=config.get("model_cache", "./scoreq_pt-models"),
-                use_gpu=use_gpu,
-            )
-
-            score_modules["scoreq_nr"] = {
-                "module": scoreq_nr,
-                "model": model,
-            }
-            logging.info("Initiate scoreq (with reference) successfully")
-
-        elif config["name"] == "nomad":
-            logging.info("Loadding nomad metrics with reference")
-            from versa import nomad, nomad_setup
-
-            model = nomad_setup(
-                cache_dir=config.get("model_cache", "./scoreq_pt-models"),
-                use_gpu=use_gpu,
-            )
-
-            score_modules["nomad"] = {
-                "module": nomad,
-                "model": model,
-            }
-            logging.info("Initiate nomad successfully")
-
-        elif config["name"] == "emo2vec_similarity":
-            if not use_gt:
-                logging.warning(
-                    "Cannot use emo2vec_similarity metric because no gt audio is provided"
-                )
-                continue
-
-            logging.info("Loadding emo2vec metrics with reference")
-            from versa import emo2vec_setup, emo_sim
-
-            model = emo2vec_setup(
-                model_tag=config.get("model_tag", "default"),
-                model_path=config.get("model_path", None),
-                use_gpu=use_gpu,
-            )
-
-            score_modules["emotion"] = {
-                "module": emo_sim,
-                "model": model,
-            }
-            logging.info("Initiate emo2vec successfully")
-
-        elif config["name"] == "se_snr":
-            logging.info("Loadding se_snr metrics with reference")
-            from versa import se_snr, se_snr_setup
-
-            model = se_snr_setup(
-                model_tag=config.get("model_tag", "default"),
-                model_path=config.get("model_path", None),
-                use_gpu=use_gpu,
-            )
-
-            score_modules["se_snr"] = {
-                "module": se_snr,
-                "model": model,
-            }
-            logging.info("Initiate se_snr successfully")
-
-        elif config["name"] == "pam":
-
-            logging.info("Loading pam metric without reference...")
-            from versa.utterance_metrics.pam import pam_metric, pam_model_setup
-
-            pam_model = pam_model_setup(model_config=config, use_gpu=use_gpu)
-            score_modules["pam"] = {
-                "module": pam_metric,
-                "args": {"model": pam_model},
-            }
-            logging.info("Initiate pam metric successfully.")
-        elif config["name"] == "vad":
-            logging.info("Loading vad metric without reference...")
-            from versa.utterance_metrics.vad import vad_metric, vad_model_setup
-            vad_model = vad_model_setup(
-                threshold=config.get("threshold", 0.5),
-                min_speech_duration_ms=config.get("min_speech_duration_ms", 250),
-                max_speech_duration_s=config.get("max_speech_duration_s", float('inf')),
-                min_silence_duration_ms=config.get("min_silence_duration_ms", 100),
-                speech_pad_ms=config.get("speech_pad_ms", 30),
-            )
-            score_modules["vad"] = {
-                "module": vad_metric,
-                "args": vad_model,
-            }
-            logging.info("Initiate vad metric successfully.")
-
-        elif config["name"] == "pysepm":
-            if not use_gt:
-                logging.warning("Cannot use pysepm because no gt audio is provided")
-                continue
-
-            logging.info("Loadding pysepm metrics with reference")
-            from versa import pysepm_metric
-
-            score_modules["pysepm"] = {
-                "module": pysepm_metric,
-                "args": {
-                    "frame_len": config.get("frame_len", 0.03),
-                    "overlap": config.get("overlap", 0.75),
-                },
-            }
-            logging.info("Initiate pysepm successfully")
-
-        elif config["name"] == "srmr":
-            logging.info("Loadding srmr metrics with reference")
-            from versa import srmr_metric
-
-            score_modules["srmr"] = {
-                "module": srmr_metric,
-                "args": {
-                    "n_cochlear_filters": config.get("n_cochlear_filters", 23),
-                    "low_freq": config.get("low_freq", 125),
-                    "min_cf": config.get("min_cf", 128),
-                    "max_cf": config.get("max_cf", 128),
-                    "fast": config.get("fast", True),
-                    "norm": config.get("norm", False),
-                },
-            }
-            logging.info("Initiate srmr successfully")
-
-    return score_modules
-
-
-def use_score_modules(score_modules, gen_wav, gt_wav, gen_sr, text=None):
-    utt_score = {}
-    for key in score_modules.keys():
-        if key == "mcd_f0":
-            score = score_modules[key]["module"](
-                gen_wav, gt_wav, gen_sr, **score_modules[key]["args"]
-            )
-        elif key == "signal_metric":
-            score = score_modules[key]["module"](gen_wav, gt_wav)
-        elif key == "warpq":
-            score = score_modules[key]["module"](
-                score_modules[key]["model"], gen_wav, gt_wav, gen_sr
-            )
-        elif key == "discrete_speech":
-            score = score_modules[key]["module"](
-                score_modules[key]["args"]["discrete_speech_predictors"],
-                gen_wav,
-                gt_wav,
-                gen_sr,
-            )
-        elif key == "pseudo_mos":
-            score = score_modules[key]["module"](
-                gen_wav, gen_sr, **score_modules[key]["args"]
-            )
-        elif key == "pesq":
-            score = score_modules[key]["module"](gen_wav, gt_wav, gen_sr)
-        elif key == "stoi":
-            score = score_modules[key]["module"](gen_wav, gt_wav, gen_sr)
-        elif key == "visqol":
-            score = score_modules[key]["module"](
-                score_modules[key]["args"]["api"],
-                score_modules[key]["args"]["api_fs"],
-                gen_wav,
-                gt_wav,
-                gen_sr,
-            )
-        elif key == "speaker":
-            score = score_modules[key]["module"](
-                score_modules[key]["args"]["model"], gen_wav, gt_wav, gen_sr
-            )
-        elif key == "sheet_ssqa":
-            score = score_modules[key]["module"](
-                score_modules[key]["args"]["model"],
-                gen_wav,
-                gen_sr,
-                use_gpu=score_modules[key]["args"]["use_gpu"],
-            )
-        elif key == "squim_ref":
-            score = score_modules[key]["module"](gen_wav, gt_wav, gen_sr)
-        elif key == "squim_no_ref":
-            score = score_modules[key]["module"](gen_wav, gen_sr)
-        elif key == "nomad":
-            score = score_modules[key]["module"](
-                score_modules[key]["model"], gen_wav, gt_wav, gen_sr
-            )
-        elif key == "espnet_wer" or key == "owsm_wer" or key == "whisper_wer":
-            score = score_modules[key]["module"](
-                score_modules[key]["args"],
-                gen_wav,
-                text,
-                gen_sr,
-            )
-        elif key == "scoreq_ref":
-            score = score_modules[key]["module"](
-                score_modules[key]["model"], gen_wav, gt_wav, gen_sr
-            )
-        elif key == "scoreq_nr":
-            score = score_modules[key]["module"](
-                score_modules[key]["model"], gen_wav, gen_sr
-            )
-        elif key == "emotion":
-            score = score_modules[key]["module"](
-                score_modules[key]["model"], gen_wav, gt_wav, gen_sr
-            )
-        elif key == "se_snr":
-            score = score_modules[key]["module"](
-                score_modules[key]["model"], gen_wav, gen_sr
-            )
-        elif key == "pam":
-            score = score_modules[key]["module"](
-                score_modules[key]["args"]["model"], gen_wav, fs=gen_sr
-            )
-<<<<<<< HEAD
-        elif key == "vad":
-            score = score_modules[key]["module"](
-                score_modules[key]["args"],
-                gen_wav,
-                gen_sr,
-            )
-=======
-        elif key == "pysepm":
-            score = score_modules[key]["module"](gen_wav, gt_wav, fs=gen_sr)
-
-        elif key == "srmr":
-            score = score_modules[key]["module"](gen_wav, fs=gen_sr)
-
->>>>>>> 68ee7323
-        else:
-            raise NotImplementedError(f"Not supported {key}")
-
-        logging.info(f"Score for {key} is {score}")
-        utt_score.update(score)
-    return utt_score
-
-
-def list_scoring(
-    gen_files,
-    score_modules,
-    gt_files=None,
-    text_info=None,
-    output_file=None,
-    io="kaldi",
-):
-    if output_file is not None:
-        f = open(output_file, "w", encoding="utf-8")
-
-    score_info = []
-    for key in tqdm(gen_files.keys()):
-        if io == "kaldi":
-            gen_sr, gen_wav = gen_files[key]
-        elif io == "soundfile" or io == "dir":
-            gen_wav, gen_sr = sf.read(gen_files[key])
-        else:
-            raise NotImplementedError("Not supported io type: {}".format(io))
-        gen_wav = wav_normalize(gen_wav)
-        if not check_minimum_length(gen_wav.shape[0] / gen_sr, score_modules.keys()):
-            logging.warning(
-                "audio {} (generated, length {}) is too short to be evaluated with some metric metrics, skipping".format(
-                    key, gen_wav.shape[0] / gen_sr
-                )
-            )
-            continue
-
-        if gt_files is not None:
-            assert (
-                key in gt_files.keys()
-            ), "key {} not found in ground truth files".format(key)
-        if gt_files is not None:
-            if io == "kaldi":
-                gt_sr, gt_wav = gt_files[key]
-            else:
-                gt_wav, gt_sr = sf.read(gt_files[key])
-            gt_wav = wav_normalize(gt_wav)
-            if check_all_same(gt_wav):
-                logging.warning(
-                    "skip audio with gt {}, as the gt audio has all the same value.".format(
-                        key
-                    )
-                )
-                continue
-            if not check_minimum_length(gt_wav.shape[0] / gt_sr, score_modules.keys()):
-                logging.warning(
-                    "audio {} (ground truth, length {}) is too short to be evaluated with many metrics, skipping".format(
-                        key, gt_wav.shape[0] / gt_sr
-                    )
-                )
-                continue
-        else:
-            gt_wav = None
-            gt_sr = None
-
-        if text_info is not None:
-            assert (
-                key in text_info.keys()
-            ), "key {} not found in ground truth transcription".format(key)
-            text = text_info[key]
-        else:
-            text = None
-
-        if gt_sr is not None and gen_sr > gt_sr:
-            logging.warning(
-                "Resampling the generated audio to match the ground truth audio"
-            )
-            gen_wav = librosa.resample(gen_wav, orig_sr=gen_sr, target_sr=gt_sr)
-        elif gt_sr is not None and gen_sr < gt_sr:
-            logging.warning(
-                "Resampling the ground truth audio to match the generated audio"
-            )
-            gt_wav = librosa.resample(gt_wav, orig_sr=gt_sr, target_sr=gen_sr)
-
-        utt_score = {"key": key}
-
-        utt_score.update(
-            use_score_modules(score_modules, gen_wav, gt_wav, gen_sr, text=text)
-        )
-        del gen_wav
-        del gt_wav
-
-        if output_file is not None:
-            f.write(f"{utt_score}\n")
-        score_info.append(utt_score)
-    logging.info("Scoring completed and save score at {}".format(output_file))
-    return score_info
-
-
-def load_summary(score_info):
-    summary = {}
-    for key in score_info[0].keys():
-        if "ref_text" in key or "hyp_text" in key or "vad" in key or key == "key":
-            # NOTE(jiatong): skip text cases
-            continue
-        summary[key] = sum([score[key] for score in score_info])
-        if "_wer" not in key and "_cer" not in key:
-            # Average for non-WER/CER metrics
-            summary[key] /= len(score_info)
-    return summary
-
-
-def load_corpus_modules(
-    score_config, cache_forlder=".cache", use_gpu=False, io="kaldi"
-):
-    score_modules = {}
-    for config in score_config:
-        if config["name"] == "fad":
-            logging.info("Loading FAD evaluation with specific models...")
-            from versa import fad_scoring, fad_setup
-
-            fad_info = fad_setup(
-                fad_embedding=config.get("model", "default"),
-                baseline=config.get("baseline_audio", "default"),
-                cache_dir=config.get("cache_dir"),
-                use_inf=config.get("use_inf", False),
-                io=io,
-            )
-
-            fad_key = "fad_{}".format(config.get("model", "default"))
-
-            score_modules[fad_key] = {
-                "module": fad_scoring,
-                "args": fad_info,
-            }
-            logging.info(
-                "Initiate {} calculation evaluation successfully.".format(fad_key)
-            )
-
-    return score_modules
-
-
-def corpus_scoring(
-    gen_files,
-    score_modules,
-    base_files=None,
-    text_info=None,
-    output_file=None,
-    io="kaldi",
-):
-    pass
+#!/usr/bin/env python3
+
+# Copyright 2024 Jiatong Shi
+#  Apache 2.0  (http://www.apache.org/licenses/LICENSE-2.0)
+import copy
+import fnmatch
+import logging
+import os
+from typing import Dict, List
+
+import kaldiio
+import librosa
+import numpy as np
+import soundfile as sf
+import yaml
+from tqdm import tqdm
+
+
+def find_files(
+    root_dir: str, query: List[str] = ["*.flac", "*.wav"], include_root_dir: bool = True
+) -> Dict[str, str]:
+    """Find files recursively.
+
+    Args:
+        root_dir (str): Root root_dir to find.
+        query (List[str]): Query to find.
+        include_root_dir (bool): If False, root_dir name is not included.
+
+    Returns:
+        Dict[str]: List of found filenames.
+
+    """
+    files = {}
+    for root, _, filenames in os.walk(root_dir, followlinks=True):
+        for q in query:
+            for filename in fnmatch.filter(filenames, q):
+                value = os.path.join(root, filename)
+                if not include_root_dir:
+                    value = value.replace(root_dir + "/", "")
+                files[filename] = value
+    return files
+
+
+def audio_loader_setup(audio, io):
+    # get ready compute embeddings
+    if io == "kaldi":
+        audio_files = kaldiio.load_scp(audio)
+    elif io == "dir":
+        audio_files = find_files(audio)
+    elif io == "soundfile":
+        audio_files = {}
+        with open(audio) as f:
+            for line in f.readlines():
+                key, value = line.strip().split(maxsplit=1)
+                if value.endswith("|"):
+                    raise ValueError(
+                        "Not supported wav.scp format. Set IO interface to kaldi"
+                    )
+                audio_files[key] = value
+    return audio_files
+
+
+def check_all_same(array):
+    return np.all(array == array[0])
+
+
+def wav_normalize(wave_array):
+    if wave_array.ndim > 1:
+        wave_array = wave_array[:, 0]
+        logging.warning(
+            "detect multi-channel data for mcd-f0 caluclation, use first channel"
+        )
+    if wave_array.dtype != np.int16:
+        return np.ascontiguousarray(copy.deepcopy(wave_array.astype(np.float64)))
+    # Convert the integer samples to floating-point numbers
+    data_float = wave_array.astype(np.float64)
+
+    # Normalize the floating-point numbers to the range [-1.0, 1.0]
+    max_int16 = np.iinfo(np.int16).max
+    normalized_data = data_float / max_int16
+    return np.ascontiguousarray(copy.deepcopy(normalized_data))
+
+
+def check_minimum_length(length, key_info):
+    if "stoi" in key_info:
+        # NOTE(jiatong): explicitly 0.256s as in https://github.com/mpariente/pystoi/pull/24
+        if length < 0.3:
+            return False
+    if "pesq" in key_info:
+        # NOTE(jiatong): check https://github.com/ludlows/PESQ/blob/master/pesq/cypesq.pyx#L37-L46
+        if length < 0.25:
+            return False
+    if "visqol" in key_info:
+        # NOTE(jiatong): check https://github.com/google/visqol/blob/master/src/image_patch_creator.cc#L50-L72
+        if length < 1.0:
+            return False
+    if "sheet" in key_info:
+        # NOTE(jiatong): check https://github.com/unilight/sheet/blob/main/hubconf.py#L13-L15
+        if length < 0.065:
+            return False
+    return True
+
+
+def load_score_modules(score_config, use_gt=True, use_gt_text=False, use_gpu=False):
+    score_modules = {}
+    for config in score_config:
+        print(config, flush=True)
+        if config["name"] == "mcd_f0":
+            logging.info("Loading MCD & F0 evaluation...")
+            from versa import mcd_f0
+
+            score_modules["mcd_f0"] = {
+                "module": mcd_f0,
+                "args": {
+                    "f0min": config.get("f0min", 0),
+                    "f0max": config.get("f0max", 24000),
+                    "mcep_shift": config.get("mcep_shift", 5),
+                    "mcep_fftl": config.get("mcep_fftl", 1024),
+                    "mcep_dim": config.get("mcep_dim", 39),
+                    "mcep_alpha": config.get("mcep_alpha", 0.466),
+                    "seq_mismatch_tolerance": config.get("seq_mismatch_tolerance", 0.1),
+                    "power_threshold": config.get("power_threshold", -20),
+                    "dtw": config.get("dtw", False),
+                },
+            }
+            logging.info("Initiate MCD & F0 evaluation successfully.")
+
+        elif config["name"] == "signal_metric":
+            if not use_gt:
+                logging.warning(
+                    "Cannot use signal metric because no gt audio is provided"
+                )
+                continue
+
+            logging.info("Loading signal metric evaluation...")
+            from versa import signal_metric
+
+            score_modules["signal_metric"] = {"module": signal_metric}
+            logging.info("Initiate signal metric evaluation successfully.")
+
+        elif config["name"] == "warpq":
+            if not use_gt:
+                logging.warning("Cannot use warpq because no gt audio is provided")
+                continue
+
+            logging.info("Loading WARPQ metric evaluation...")
+            from versa.sequence_metrics.warpq import warpq, warpq_setup
+
+            score_modules["warpq"] = {"model": warpq_setup(), "module": warpq}
+            logging.info("Initiate WARP-Q metric...")
+
+        elif config["name"] == "discrete_speech":
+            if not use_gt:
+                logging.warning(
+                    "Cannot use discrete speech metric because no gt audio is provided"
+                )
+                continue
+
+            logging.info("Loading discrete speech evaluation...")
+            from versa import discrete_speech_metric, discrete_speech_setup
+
+            score_modules["discrete_speech"] = {
+                "module": discrete_speech_metric,
+                "args": {
+                    "discrete_speech_predictors": discrete_speech_setup(use_gpu=use_gpu)
+                },
+            }
+            logging.info("Initiate discrete speech evaluation successfully.")
+
+        elif config["name"] == "pseudo_mos":
+            logging.info("Loading pseudo MOS evaluation...")
+            from versa import pseudo_mos_metric, pseudo_mos_setup
+
+            predictor_dict, predictor_fs = pseudo_mos_setup(
+                use_gpu=use_gpu,
+                predictor_types=config.get("predictor_types", ["utmos"]),
+                predictor_args=config.get("predictor_args", {}),
+            )
+            score_modules["pseudo_mos"] = {
+                "module": pseudo_mos_metric,
+                "args": {
+                    "predictor_dict": predictor_dict,
+                    "predictor_fs": predictor_fs,
+                    "use_gpu": use_gpu,
+                },
+            }
+            logging.info("Initiate pseudo MOS evaluation successfully.")
+
+        elif config["name"] == "pesq":
+            if not use_gt:
+                logging.warning(
+                    "Cannot use pesq metric because no gt audio is provided"
+                )
+                continue
+
+            logging.info("Loadding pesq evaluation...")
+            from versa import pesq_metric
+
+            score_modules["pesq"] = {"module": pesq_metric}
+            logging.info("Initiate pesq evaluation successfully.")
+
+        elif config["name"] == "stoi":
+            if not use_gt:
+                logging.warning(
+                    "Cannot use stoi metric because no gt audio is provided"
+                )
+                continue
+
+            logging.info("Loading stoi evaluation...")
+            from versa import stoi_metric
+
+            score_modules["stoi"] = {"module": stoi_metric}
+            logging.info("Initiate stoi evaluation successfully.")
+
+        elif config["name"] == "visqol":
+            if not use_gt:
+                logging.warning(
+                    "Cannot use visqol metric because no gt audio is provided"
+                )
+                continue
+
+            logging.info("Loading visqol evaluation...")
+            try:
+                from versa import visqol_metric, visqol_setup
+            except ImportError:
+                logging.warning(
+                    "VISQOL not installed, please check `tools` for installation guideline"
+                )
+                continue
+
+            api, fs = visqol_setup(model=config.get("model", "default"))
+            score_modules["visqol"] = {
+                "module": visqol_metric,
+                "args": {"api": api, "api_fs": fs},
+            }
+            logging.info("Initiate visqol evaluation successfully.")
+
+        elif config["name"] == "speaker":
+            if not use_gt:
+                logging.warning(
+                    "Cannot use speaker metric because no gt audio is provided"
+                )
+                continue
+
+            logging.info("Loading speaker evaluation...")
+            from versa import speaker_metric, speaker_model_setup
+
+            spk_model = speaker_model_setup(
+                model_tag=config.get("model_tag", "default"),
+                model_path=config.get("model_path", None),
+                model_config=config.get("model_config", None),
+                use_gpu=use_gpu,
+            )
+            score_modules["speaker"] = {
+                "module": speaker_metric,
+                "args": {"model": spk_model},
+            }
+            logging.info("Initiate speaker evaluation successfully.")
+
+        elif config["name"] == "sheet_ssqa":
+
+            logging.info("Loading Sheet SSQA models for evaluation...")
+            from versa import sheet_ssqa, sheet_ssqa_setup
+
+            sheet_model = sheet_ssqa_setup(
+                model_tag=config.get("model_tag", "default"),
+                model_path=config.get("model_path", None),
+                model_config=config.get("model_config", None),
+                use_gpu=use_gpu,
+            )
+            score_modules["sheet_ssqa"] = {
+                "module": sheet_ssqa,
+                "args": {"model": sheet_model, "use_gpu": use_gpu},
+            }
+            logging.info("Initiate Sheet SSQA evaluation successfully.")
+
+        elif config["name"] == "squim_ref":
+            if not use_gt:
+                logging.warning("Cannot use squim_ref because no gt audio is provided")
+                continue
+
+            logging.info("Loadding squim metrics with reference")
+            from versa import squim_metric
+
+            score_modules["squim_ref"] = {
+                "module": squim_metric,
+            }
+            logging.info("Initiate torch squim (with reference) successfully")
+
+        elif config["name"] == "squim_no_ref":
+
+            logging.info("Loadding squim metrics with reference")
+            from versa import squim_metric_no_ref
+
+            score_modules["squim_no_ref"] = {
+                "module": squim_metric_no_ref,
+            }
+            logging.info("Initiate torch squim (without reference) successfully")
+
+        elif config["name"] == "espnet_wer":
+            if not use_gt_text:
+                logging.warning("Cannot use espnet_wer because no gt text is provided")
+                continue
+                # TODO(jiatong): add case for ground truth speech
+                # (predict text for gt speech as well)
+
+            logging.info("Loadding espnet_wer metric with reference text")
+            from versa import espnet_levenshtein_metric, espnet_wer_setup
+
+            score_modules["espnet_wer"] = {
+                "module": espnet_levenshtein_metric,
+                "args": espnet_wer_setup(
+                    model_tag=config.get("model_tag", "default"),
+                    beam_size=config.get("beam_size", 1),
+                    text_cleaner=config.get("text_cleaner", "whisper_basic"),
+                    use_gpu=use_gpu,
+                ),
+            }
+            logging.info("Initiate ESPnet WER calculation successfully")
+
+        elif config["name"] == "owsm_wer":
+            if not use_gt_text:
+                logging.warning("Cannot use owsm_wer because no gt text is provided")
+                continue
+                # TODO(jiatong): add case for ground truth speech
+                # (predict text for gt speech as well)
+
+            logging.info("Loadding owsm_wer metric with reference text")
+            from versa import owsm_levenshtein_metric, owsm_wer_setup
+
+            score_modules["owsm_wer"] = {
+                "module": owsm_levenshtein_metric,
+                "args": owsm_wer_setup(
+                    model_tag=config.get("model_tag", "default"),
+                    beam_size=config.get("beam_size", 1),
+                    text_cleaner=config.get("text_cleaner", "whisper_basic"),
+                    use_gpu=use_gpu,
+                ),
+            }
+            logging.info("Initiate ESPnet-OWSM WER calculation successfully")
+
+        elif config["name"] == "whisper_wer":
+            if not use_gt_text:
+                logging.warning("Cannot use whisper_wer because no gt text is provided")
+                continue
+                # TODO(jiatong): add case for ground truth speech
+                # (predict text for gt speech as well)
+
+            logging.info("Loadding whisper_wer metric with reference text")
+            from versa import whisper_levenshtein_metric, whisper_wer_setup
+
+            score_modules["whisper_wer"] = {
+                "module": whisper_levenshtein_metric,
+                "args": whisper_wer_setup(
+                    model_tag=config.get("model_tag", "default"),
+                    beam_size=config.get("beam_size", 1),
+                    text_cleaner=config.get("text_cleaner", "whisper_basic"),
+                    use_gpu=use_gpu,
+                ),
+            }
+            logging.info("Initiate Whisper WER calculation successfully")
+
+        elif config["name"] == "scoreq_ref":
+            if not use_gt:
+                logging.warning("Cannot use scoreq_ref because no gt audio is provided")
+                continue
+
+            logging.info("Loadding scoreq metrics with reference")
+            from versa import scoreq_ref, scoreq_ref_setup
+
+            model = scoreq_ref_setup(
+                data_domain=config.get("data_domain", "synthetic"),
+                cache_dir=config.get("model_cache", "./scoreq_pt-models"),
+                use_gpu=use_gpu,
+            )
+
+            score_modules["scoreq_ref"] = {
+                "module": scoreq_ref,
+                "model": model,
+            }
+            logging.info("Initiate scoreq (with reference) successfully")
+
+        elif config["name"] == "scoreq_nr":
+            logging.info("Loadding scoreq metrics without reference")
+            from versa import scoreq_nr, scoreq_nr_setup
+
+            model = scoreq_nr_setup(
+                data_domain=config.get("data_domain", "synthetic"),
+                cache_dir=config.get("model_cache", "./scoreq_pt-models"),
+                use_gpu=use_gpu,
+            )
+
+            score_modules["scoreq_nr"] = {
+                "module": scoreq_nr,
+                "model": model,
+            }
+            logging.info("Initiate scoreq (with reference) successfully")
+
+        elif config["name"] == "nomad":
+            logging.info("Loadding nomad metrics with reference")
+            from versa import nomad, nomad_setup
+
+            model = nomad_setup(
+                cache_dir=config.get("model_cache", "./scoreq_pt-models"),
+                use_gpu=use_gpu,
+            )
+
+            score_modules["nomad"] = {
+                "module": nomad,
+                "model": model,
+            }
+            logging.info("Initiate nomad successfully")
+
+        elif config["name"] == "emo2vec_similarity":
+            if not use_gt:
+                logging.warning(
+                    "Cannot use emo2vec_similarity metric because no gt audio is provided"
+                )
+                continue
+
+            logging.info("Loadding emo2vec metrics with reference")
+            from versa import emo2vec_setup, emo_sim
+
+            model = emo2vec_setup(
+                model_tag=config.get("model_tag", "default"),
+                model_path=config.get("model_path", None),
+                use_gpu=use_gpu,
+            )
+
+            score_modules["emotion"] = {
+                "module": emo_sim,
+                "model": model,
+            }
+            logging.info("Initiate emo2vec successfully")
+
+        elif config["name"] == "se_snr":
+            logging.info("Loadding se_snr metrics with reference")
+            from versa import se_snr, se_snr_setup
+
+            model = se_snr_setup(
+                model_tag=config.get("model_tag", "default"),
+                model_path=config.get("model_path", None),
+                use_gpu=use_gpu,
+            )
+
+            score_modules["se_snr"] = {
+                "module": se_snr,
+                "model": model,
+            }
+            logging.info("Initiate se_snr successfully")
+
+        elif config["name"] == "pam":
+
+            logging.info("Loading pam metric without reference...")
+            from versa.utterance_metrics.pam import pam_metric, pam_model_setup
+
+            pam_model = pam_model_setup(model_config=config, use_gpu=use_gpu)
+            score_modules["pam"] = {
+                "module": pam_metric,
+                "args": {"model": pam_model},
+            }
+            logging.info("Initiate pam metric successfully.")
+        elif config["name"] == "vad":
+            logging.info("Loading vad metric without reference...")
+            from versa.utterance_metrics.vad import vad_metric, vad_model_setup
+            vad_model = vad_model_setup(
+                threshold=config.get("threshold", 0.5),
+                min_speech_duration_ms=config.get("min_speech_duration_ms", 250),
+                max_speech_duration_s=config.get("max_speech_duration_s", float('inf')),
+                min_silence_duration_ms=config.get("min_silence_duration_ms", 100),
+                speech_pad_ms=config.get("speech_pad_ms", 30),
+            )
+            score_modules["vad"] = {
+                "module": vad_metric,
+                "args": vad_model,
+            }
+            logging.info("Initiate vad metric successfully.")
+
+        elif config["name"] == "pysepm":
+            if not use_gt:
+                logging.warning("Cannot use pysepm because no gt audio is provided")
+                continue
+
+            logging.info("Loadding pysepm metrics with reference")
+            from versa import pysepm_metric
+
+            score_modules["pysepm"] = {
+                "module": pysepm_metric,
+                "args": {
+                    "frame_len": config.get("frame_len", 0.03),
+                    "overlap": config.get("overlap", 0.75),
+                },
+            }
+            logging.info("Initiate pysepm successfully")
+
+        elif config["name"] == "srmr":
+            logging.info("Loadding srmr metrics with reference")
+            from versa import srmr_metric
+
+            score_modules["srmr"] = {
+                "module": srmr_metric,
+                "args": {
+                    "n_cochlear_filters": config.get("n_cochlear_filters", 23),
+                    "low_freq": config.get("low_freq", 125),
+                    "min_cf": config.get("min_cf", 128),
+                    "max_cf": config.get("max_cf", 128),
+                    "fast": config.get("fast", True),
+                    "norm": config.get("norm", False),
+                },
+            }
+            logging.info("Initiate srmr successfully")
+
+    return score_modules
+
+
+def use_score_modules(score_modules, gen_wav, gt_wav, gen_sr, text=None):
+    utt_score = {}
+    for key in score_modules.keys():
+        if key == "mcd_f0":
+            score = score_modules[key]["module"](
+                gen_wav, gt_wav, gen_sr, **score_modules[key]["args"]
+            )
+        elif key == "signal_metric":
+            score = score_modules[key]["module"](gen_wav, gt_wav)
+        elif key == "warpq":
+            score = score_modules[key]["module"](
+                score_modules[key]["model"], gen_wav, gt_wav, gen_sr
+            )
+        elif key == "discrete_speech":
+            score = score_modules[key]["module"](
+                score_modules[key]["args"]["discrete_speech_predictors"],
+                gen_wav,
+                gt_wav,
+                gen_sr,
+            )
+        elif key == "pseudo_mos":
+            score = score_modules[key]["module"](
+                gen_wav, gen_sr, **score_modules[key]["args"]
+            )
+        elif key == "pesq":
+            score = score_modules[key]["module"](gen_wav, gt_wav, gen_sr)
+        elif key == "stoi":
+            score = score_modules[key]["module"](gen_wav, gt_wav, gen_sr)
+        elif key == "visqol":
+            score = score_modules[key]["module"](
+                score_modules[key]["args"]["api"],
+                score_modules[key]["args"]["api_fs"],
+                gen_wav,
+                gt_wav,
+                gen_sr,
+            )
+        elif key == "speaker":
+            score = score_modules[key]["module"](
+                score_modules[key]["args"]["model"], gen_wav, gt_wav, gen_sr
+            )
+        elif key == "sheet_ssqa":
+            score = score_modules[key]["module"](
+                score_modules[key]["args"]["model"],
+                gen_wav,
+                gen_sr,
+                use_gpu=score_modules[key]["args"]["use_gpu"],
+            )
+        elif key == "squim_ref":
+            score = score_modules[key]["module"](gen_wav, gt_wav, gen_sr)
+        elif key == "squim_no_ref":
+            score = score_modules[key]["module"](gen_wav, gen_sr)
+        elif key == "nomad":
+            score = score_modules[key]["module"](
+                score_modules[key]["model"], gen_wav, gt_wav, gen_sr
+            )
+        elif key == "espnet_wer" or key == "owsm_wer" or key == "whisper_wer":
+            score = score_modules[key]["module"](
+                score_modules[key]["args"],
+                gen_wav,
+                text,
+                gen_sr,
+            )
+        elif key == "scoreq_ref":
+            score = score_modules[key]["module"](
+                score_modules[key]["model"], gen_wav, gt_wav, gen_sr
+            )
+        elif key == "scoreq_nr":
+            score = score_modules[key]["module"](
+                score_modules[key]["model"], gen_wav, gen_sr
+            )
+        elif key == "emotion":
+            score = score_modules[key]["module"](
+                score_modules[key]["model"], gen_wav, gt_wav, gen_sr
+            )
+        elif key == "se_snr":
+            score = score_modules[key]["module"](
+                score_modules[key]["model"], gen_wav, gen_sr
+            )
+        elif key == "pam":
+            score = score_modules[key]["module"](
+                score_modules[key]["args"]["model"], gen_wav, fs=gen_sr
+            )
+        elif key == "vad":
+            score = score_modules[key]["module"](
+                score_modules[key]["args"],
+                gen_wav,
+                gen_sr,
+            )
+        elif key == "pysepm":
+            score = score_modules[key]["module"](gen_wav, gt_wav, fs=gen_sr)
+
+        elif key == "srmr":
+            score = score_modules[key]["module"](gen_wav, fs=gen_sr)
+        else:
+            raise NotImplementedError(f"Not supported {key}")
+
+        logging.info(f"Score for {key} is {score}")
+        utt_score.update(score)
+    return utt_score
+
+
+def list_scoring(
+    gen_files,
+    score_modules,
+    gt_files=None,
+    text_info=None,
+    output_file=None,
+    io="kaldi",
+):
+    if output_file is not None:
+        f = open(output_file, "w", encoding="utf-8")
+
+    score_info = []
+    for key in tqdm(gen_files.keys()):
+        if io == "kaldi":
+            gen_sr, gen_wav = gen_files[key]
+        elif io == "soundfile" or io == "dir":
+            gen_wav, gen_sr = sf.read(gen_files[key])
+        else:
+            raise NotImplementedError("Not supported io type: {}".format(io))
+        gen_wav = wav_normalize(gen_wav)
+        if not check_minimum_length(gen_wav.shape[0] / gen_sr, score_modules.keys()):
+            logging.warning(
+                "audio {} (generated, length {}) is too short to be evaluated with some metric metrics, skipping".format(
+                    key, gen_wav.shape[0] / gen_sr
+                )
+            )
+            continue
+
+        if gt_files is not None:
+            assert (
+                key in gt_files.keys()
+            ), "key {} not found in ground truth files".format(key)
+        if gt_files is not None:
+            if io == "kaldi":
+                gt_sr, gt_wav = gt_files[key]
+            else:
+                gt_wav, gt_sr = sf.read(gt_files[key])
+            gt_wav = wav_normalize(gt_wav)
+            if check_all_same(gt_wav):
+                logging.warning(
+                    "skip audio with gt {}, as the gt audio has all the same value.".format(
+                        key
+                    )
+                )
+                continue
+            if not check_minimum_length(gt_wav.shape[0] / gt_sr, score_modules.keys()):
+                logging.warning(
+                    "audio {} (ground truth, length {}) is too short to be evaluated with many metrics, skipping".format(
+                        key, gt_wav.shape[0] / gt_sr
+                    )
+                )
+                continue
+        else:
+            gt_wav = None
+            gt_sr = None
+
+        if text_info is not None:
+            assert (
+                key in text_info.keys()
+            ), "key {} not found in ground truth transcription".format(key)
+            text = text_info[key]
+        else:
+            text = None
+
+        if gt_sr is not None and gen_sr > gt_sr:
+            logging.warning(
+                "Resampling the generated audio to match the ground truth audio"
+            )
+            gen_wav = librosa.resample(gen_wav, orig_sr=gen_sr, target_sr=gt_sr)
+        elif gt_sr is not None and gen_sr < gt_sr:
+            logging.warning(
+                "Resampling the ground truth audio to match the generated audio"
+            )
+            gt_wav = librosa.resample(gt_wav, orig_sr=gt_sr, target_sr=gen_sr)
+
+        utt_score = {"key": key}
+
+        utt_score.update(
+            use_score_modules(score_modules, gen_wav, gt_wav, gen_sr, text=text)
+        )
+        del gen_wav
+        del gt_wav
+
+        if output_file is not None:
+            f.write(f"{utt_score}\n")
+        score_info.append(utt_score)
+    logging.info("Scoring completed and save score at {}".format(output_file))
+    return score_info
+
+
+def load_summary(score_info):
+    summary = {}
+    for key in score_info[0].keys():
+        if "ref_text" in key or "hyp_text" in key or "vad" in key or key == "key":
+            # NOTE(jiatong): skip text cases
+            continue
+        summary[key] = sum([score[key] for score in score_info])
+        if "_wer" not in key and "_cer" not in key:
+            # Average for non-WER/CER metrics
+            summary[key] /= len(score_info)
+    return summary
+
+
+def load_corpus_modules(
+    score_config, cache_forlder=".cache", use_gpu=False, io="kaldi"
+):
+    score_modules = {}
+    for config in score_config:
+        if config["name"] == "fad":
+            logging.info("Loading FAD evaluation with specific models...")
+            from versa import fad_scoring, fad_setup
+
+            fad_info = fad_setup(
+                fad_embedding=config.get("model", "default"),
+                baseline=config.get("baseline_audio", "default"),
+                cache_dir=config.get("cache_dir"),
+                use_inf=config.get("use_inf", False),
+                io=io,
+            )
+
+            fad_key = "fad_{}".format(config.get("model", "default"))
+
+            score_modules[fad_key] = {
+                "module": fad_scoring,
+                "args": fad_info,
+            }
+            logging.info(
+                "Initiate {} calculation evaluation successfully.".format(fad_key)
+            )
+
+    return score_modules
+
+
+def corpus_scoring(
+    gen_files,
+    score_modules,
+    base_files=None,
+    text_info=None,
+    output_file=None,
+    io="kaldi",
+):
+    pass